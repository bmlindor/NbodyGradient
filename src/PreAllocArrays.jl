--- conflicted
+++ resolved
@@ -1,7 +1,6 @@
 abstract type PreAllocArrays end
 abstract type AbstractDerivatives{T} <: PreAllocArrays end
 
-<<<<<<< HEAD
 struct Jacobian{T<:AbstractFloat} <: AbstractDerivatives{T}
 
     jac_phi::Matrix{T}
@@ -105,45 +104,9 @@
         tmp7n = zeros(T,sevn)
         tmp14 = zeros(T,14)
 
-
         return new{T}(jac_phi,jac_kick,jac_copy,jac_ij,jac_tmp1,jac_tmp2,jac_err1,
                       dqdt_phi,dqdt_kick,dqdt_ij,dqdt_tmp1,dqdt_tmp2,jac_kepler,jac_mass,
                       dadq,dotdadq,tmp7n,tmp14)
-=======
-struct Derivatives{T<:AbstractFloat} 
-
-    pxpr0::Vector{T}
-    pxpa0::Vector{T} 
-    pxpk::Vector{T}
-    pxps::Vector{T} 
-    pxpbeta::Vector{T}
-  
-    dxdr0::Vector{T}
-    dxda0::Vector{T}  
-    dxdk::Vector{T}
-    dxdv0::Vector{T}
-
-    prvpr0::Vector{T}
-    prvpa0::Vector{T}
-    prvpk::Vector{T}
-    prvps::Vector{T}
-    prvpbeta::Vector{T}
-
-    drvdr0::Vector{T}
-    drvda0::Vector{T}
-    drvdk::Vector{T}
-    drvdv0::Vector{T}
-
-    vtmp::Vector{T}
-    dvdr0::Vector{T}
-    dvda0::Vector{T}
-    dvdv0::Vector{T}
-    dvdk::Vector{T}
-
-    function Derivatives(::Type{T}) where T<:AbstractFloat
-#        return new{T}([zeros(T,3) for _ in 1:23]...)
-        return Derivatives{T}([zeros(T,3) for _ in 1:23]...)
->>>>>>> e28b2fdf
     end
 end
 
